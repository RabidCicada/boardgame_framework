<<<<<<< HEAD
#!/usr/bin/env python
from setuptools import setup

setup(
    setup_requires=['pbr',"pytest-runner"],
    package_dir={'':'src/'}, # Needed for distutils
    tests_require=["pytest"],
    pbr=True
)
=======
#!/usr/bin/env python
from setuptools import setup

setup(
    setup_requires=['pbr>=4.2.0'],
    package_dir={'':'src/'}, # Needed for distutils
    pbr=True
)
>>>>>>> 6ffb4992
<|MERGE_RESOLUTION|>--- conflicted
+++ resolved
@@ -1,4 +1,3 @@
-<<<<<<< HEAD
 #!/usr/bin/env python
 from setuptools import setup
 
@@ -8,13 +7,3 @@
     tests_require=["pytest"],
     pbr=True
 )
-=======
-#!/usr/bin/env python
-from setuptools import setup
-
-setup(
-    setup_requires=['pbr>=4.2.0'],
-    package_dir={'':'src/'}, # Needed for distutils
-    pbr=True
-)
->>>>>>> 6ffb4992
